--- conflicted
+++ resolved
@@ -381,7 +381,6 @@
       () => ({
         resetIframe: (urlId: string) => {
           const url = urls[urlId];
-<<<<<<< HEAD
           if (!url) return;
 
           // If the URL is already active and loaded, we should only reset it
@@ -410,27 +409,6 @@
             const effectiveUrl = getEffectiveUrl(url, isMobile);
             iframe.src = effectiveUrl;
             onLoad?.(urlId);
-=======
-          if (url) {
-            // Get the current isMobile value at call time, not closure time
-            const currentIsMobile = window.matchMedia("(max-width:600px)").matches;
-            let effectiveUrl = getEffectiveUrl(url, currentIsMobile);
-
-            const iframe = document.querySelector(
-              `[data-iframe-id="${urlId}"]`,
-            ) as HTMLIFrameElement;
-            if (iframe) {
-              // Make sure the URL is marked as loaded in the state
-              dispatch({ type: "LOAD_URL", payload: { urlId } });
-
-              // Reset the iframe
-              iframe.src = "about:blank";
-              setTimeout(() => {
-                iframe.src = effectiveUrl;
-                onLoad?.(urlId);
-              }, 100);
-            }
->>>>>>> 93266a7c
           }
 
           // Make sure the URL is marked as loaded in the state
